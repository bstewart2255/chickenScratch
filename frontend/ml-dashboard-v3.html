--- conflicted
+++ resolved
@@ -686,17 +686,6 @@
                 
                 currentData = await response.json();
                 
-<<<<<<< HEAD
-=======
-                // Render all tabs
-                renderDataTab();
-                renderImagesTab();
-                renderRawTab();
-                renderDataTab();
-                renderImagesTab();
-                renderRawTab();
-                
->>>>>>> f3b21581
                 // Display enhanced features
                 try {
                     displayEnhancedFeatures(currentData);
