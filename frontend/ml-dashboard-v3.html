<!DOCTYPE html>
<html lang="en">
<head>
    <meta charset="UTF-8">
    <meta name="viewport" content="width=device-width, initial-scale=1.0">
    <title>ML Dashboard - Redesigned</title>
    <style>
        * {
            margin: 0;
            padding: 0;
            box-sizing: border-box;
        }

        body {
            font-family: -apple-system, BlinkMacSystemFont, 'Segoe UI', Roboto, sans-serif;
            background: #f5f5f5;
            color: #333;
        }

        .header {
            background: white;
            padding: 20px;
            border-bottom: 1px solid #ddd;
            display: flex;
            align-items: center;
            gap: 20px;
        }

        .user-selector {
            display: flex;
            align-items: center;
            gap: 10px;
        }

        .user-selector select {
            padding: 8px 12px;
            border: 1px solid #ccc;
            border-radius: 4px;
            font-size: 14px;
        }

        .tabs {
            background: white;
            border-bottom: 1px solid #ddd;
        }

        .tab-buttons {
            display: flex;
            padding: 0 20px;
        }

        .tab-button {
            padding: 15px 25px;
            background: none;
            border: none;
            border-bottom: 3px solid transparent;
            cursor: pointer;
            font-size: 16px;
            font-weight: 500;
        }

        .tab-button.active {
            border-bottom-color: #007AFF;
            color: #007AFF;
        }

        .tab-content {
            display: none;
        }

        .tab-content.active {
            display: block;
        }

        .main-content {
            max-width: 1400px;
            margin: 0 auto;
            padding: 20px;
        }

        /* Data Tab Styles */
        .baseline-section {
            background: white;
            padding: 20px;
            border-radius: 8px;
            margin-bottom: 20px;
            border: 2px solid #e3f2fd;
        }

        .baseline-title {
            font-size: 18px;
            font-weight: 600;
            margin-bottom: 15px;
            color: #1976d2;
        }

        .baseline-grid {
            display: grid;
            grid-template-columns: repeat(auto-fit, minmax(200px, 1fr));
            gap: 15px;
        }

        .baseline-group {
            background: #f8f9fa;
            padding: 15px;
            border-radius: 6px;
        }

        .group-title {
            font-weight: 600;
            margin-bottom: 10px;
            color: #555;
        }

        .metric-item {
            display: flex;
            justify-content: space-between;
            margin-bottom: 5px;
            font-size: 13px;
        }

        .auth-attempts {
            display: flex;
            flex-direction: column;
            gap: 15px;
        }

        .attempt-card {
            background: white;
            padding: 20px;
            border-radius: 8px;
            border: 1px solid #ddd;
        }

        .attempt-header {
            display: flex;
            justify-content: space-between;
            align-items: center;
            margin-bottom: 15px;
            padding-bottom: 10px;
            border-bottom: 1px solid #eee;
        }

        .attempt-info {
            display: flex;
            flex-direction: column;
            gap: 2px;
        }

        .attempt-title {
            font-size: 16px;
            font-weight: 600;
        }

        .attempt-meta {
            font-size: 13px;
            color: #666;
        }

        .attempt-result {
            display: flex;
            align-items: center;
            gap: 10px;
            font-weight: 600;
        }

        .status-failed {
            color: #d32f2f;
        }

        .status-passed {
            color: #388e3c;
        }

        .attempt-data {
            display: grid;
            grid-template-columns: repeat(auto-fit, minmax(250px, 1fr));
            gap: 20px;
        }

        .data-group {
            background: #fafafa;
            padding: 15px;
            border-radius: 6px;
        }

        .data-group-title {
            font-weight: 600;
            margin-bottom: 12px;
            color: #333;
            border-bottom: 1px solid #ddd;
            padding-bottom: 5px;
        }

        .data-metric {
            display: flex;
            justify-content: space-between;
            margin-bottom: 6px;
            font-size: 13px;
        }

        .metric-name {
            color: #555;
        }

        .metric-value {
            font-weight: 500;
            font-family: 'Courier New', monospace;
        }

        /* Images Tab Styles */
        .images-layout {
            display: grid;
            grid-template-columns: 1fr 1fr;
            gap: 30px;
            height: calc(100vh - 200px);
        }

        .baseline-images {
            background: white;
            padding: 20px;
            border-radius: 8px;
            border: 2px solid #e3f2fd;
        }

        .baseline-images-title {
            font-size: 18px;
            font-weight: 600;
            margin-bottom: 15px;
            color: #1976d2;
        }

        .auth-images {
            background: white;
            padding: 20px;
            border-radius: 8px;
            overflow-y: auto;
        }

        .auth-images-title {
            font-size: 18px;
            font-weight: 600;
            margin-bottom: 15px;
            position: sticky;
            top: 0;
            background: white;
            z-index: 1;
        }

        .image-group {
            margin-bottom: 25px;
        }

        .image-group-title {
            font-weight: 600;
            margin-bottom: 10px;
            color: #555;
        }

        .image-grid {
            display: grid;
            grid-template-columns: repeat(auto-fit, minmax(150px, 1fr));
            gap: 10px;
        }

        .image-item {
            text-align: center;
        }

        .image-canvas {
            width: 150px;
            height: 100px;
            border: 1px solid #ddd;
            border-radius: 4px;
            background: white;
            margin-bottom: 5px;
        }

        .image-label {
            font-size: 12px;
            color: #666;
        }

        .attempt-image-card {
            background: #f8f9fa;
            padding: 15px;
            border-radius: 6px;
            margin-bottom: 15px;
        }

        .attempt-image-header {
            font-weight: 600;
            margin-bottom: 10px;
            display: flex;
            justify-content: space-between;
            align-items: center;
        }

        .loading {
            text-align: center;
            padding: 40px;
            color: #666;
        }

        .error {
            background: #ffebee;
            color: #c62828;
            padding: 15px;
            border-radius: 6px;
            margin: 20px 0;
        }

        /* Raw Tab Styles */
        .raw-section {
            background: white;
            padding: 20px;
            border-radius: 8px;
            margin-bottom: 20px;
        }

        .raw-section-title {
            font-size: 18px;
            font-weight: 600;
            margin-bottom: 15px;
            color: #333;
        }

        .raw-json {
            background: #f5f5f5;
            border: 1px solid #ddd;
            border-radius: 4px;
            padding: 15px;
            overflow-x: auto;
            max-height: 500px;
            overflow-y: auto;
        }

        .raw-json pre {
            margin: 0;
            font-family: 'Courier New', Courier, monospace;
            font-size: 12px;
            line-height: 1.5;
            color: #333;
        }
<<<<<<< HEAD

        /* Enhanced Features Main Section */
        #enhancedFeaturesSection {
            margin: 30px 0;
            padding: 25px;
            background: linear-gradient(135deg, #667eea 0%, #764ba2 100%);
            border-radius: 12px;
            color: white;
            box-shadow: 0 4px 15px rgba(102, 126, 234, 0.3);
        }

        /* Enhanced Feature Groups */
        .enhanced-feature-group {
            margin-bottom: 25px;
            padding: 20px;
            background: rgba(255, 255, 255, 0.95);
            border-radius: 12px;
            border-left: 4px solid #667eea;
            color: #333;
            backdrop-filter: blur(10px);
        }

        .enhanced-feature-group:last-child {
            margin-bottom: 0;
        }

        .enhanced-feature-group h4 {
            margin-bottom: 15px;
            font-size: 16px;
            font-weight: 600;
            display: flex;
            align-items: center;
            gap: 8px;
        }

        /* Feature Grid Layout */
        .feature-grid {
            display: grid;
            grid-template-columns: repeat(auto-fit, minmax(160px, 1fr));
            gap: 15px;
        }

        /* Individual Feature Items */
        .feature-item {
            background: white;
            padding: 15px;
            border-radius: 8px;
            text-align: center;
            box-shadow: 0 2px 8px rgba(0,0,0,0.1);
            transition: all 0.3s ease;
            border: 2px solid transparent;
        }

        .feature-item:hover {
            transform: translateY(-3px);
            box-shadow: 0 4px 15px rgba(0,0,0,0.15);
        }

        .feature-item.feature-unavailable {
            opacity: 0.6;
            background: #f8f9fa;
        }

        .feature-value {
            font-size: 22px;
            font-weight: 700;
            margin-bottom: 8px;
            font-family: 'Courier New', monospace;
        }

        .feature-label {
            font-size: 12px;
            color: #666;
            font-weight: 500;
            text-transform: capitalize;
            word-wrap: break-word;
        }

        /* Responsive Design */
        @media (max-width: 768px) {
            .feature-grid {
                grid-template-columns: repeat(auto-fit, minmax(140px, 1fr));
                gap: 10px;
            }
            
            #enhancedFeaturesSection {
                margin: 20px 0;
                padding: 20px;
            }
            
            .enhanced-feature-group {
                padding: 15px;
            }
        }
=======
>>>>>>> c3a49063
    </style>
</head>
<body>
    <div class="header">
        <h1>ML Dashboard</h1>
        <div class="user-selector">
            <label for="userSelect">User:</label>
            <select id="userSelect">
                <option value="">Loading users...</option>
            </select>
        </div>
    </div>

    <div class="tabs">
        <div class="tab-buttons">
            <button class="tab-button active" onclick="switchTab('data')">Data</button>
            <button class="tab-button" onclick="switchTab('images')">Images</button>
            <button class="tab-button" onclick="switchTab('raw')">Raw</button>
        </div>
    </div>

    <div class="main-content">
        <!-- Data Tab -->
        <div id="dataTab" class="tab-content active">
            <div class="loading">Loading data...</div>
        </div>

        <!-- Images Tab -->
        <div id="imagesTab" class="tab-content">
            <div class="loading">Loading images...</div>
        </div>

        <!-- Raw Tab -->
        <div id="rawTab" class="tab-content">
            <div class="loading">Loading raw data...</div>
        </div>
    </div>

    <script>
        const API_URL = 'https://chickenscratch.onrender.com';
        let currentData = null;
        let currentUser = null;

        // Enhanced feature groups configuration
        const enhancedFeatureGroups = {
            'Pressure Analysis': {
                features: ['avg_pressure', 'max_pressure', 'pressure_std', 'contact_time_ratio', 'pressure_range', 'pressure_buildup_rate', 'pressure_release_rate'],
                color: '#FF6B6B',
                icon: '👆',
                description: 'Touch pressure and contact patterns'
            },
            'Behavioral Timing': {
                features: ['pause_detection', 'rhythm_consistency', 'tempo_variation', 'dwell_time_patterns', 'inter_stroke_timing', 'drawing_duration_total'],
                color: '#4ECDC4', 
                icon: '⏱️',
                description: 'Timing patterns and behavioral rhythm'
            },
            'Geometric Complexity': {
                features: ['stroke_complexity', 'tremor_index', 'smoothness_index', 'direction_changes', 'curvature_analysis', 'spatial_efficiency', 'stroke_overlap_ratio'],
                color: '#45B7D1',
                icon: '📐',
                description: 'Shape complexity and geometric patterns'
            },
            'Security Indicators': {
                features: ['unnatural_pause_detection', 'speed_anomaly_score', 'pressure_anomaly_score', 'timing_regularity_score', 'device_consistency_score', 'behavioral_authenticity_score'],
                color: '#F7B731',
                icon: '🔒',
                description: 'Fraud detection and security metrics'
            }
        };

        // Safe value retrieval with enhanced feature support
        function safeGetValue(obj, property, defaultValue = 'N/A') {
            // Check in enhanced features first
            if (obj && obj.enhanced_features && obj.enhanced_features[property] !== undefined) {
                const value = obj.enhanced_features[property];
                if (typeof value === 'number') {
                    return isNaN(value) ? 'N/A' : value.toFixed(2);
                }
                return value;
            }
            
            // Fall back to root level properties (basic features)
            if (obj && obj[property] !== undefined) {
                const value = obj[property];
                if (typeof value === 'number') {
                    return isNaN(value) ? 'N/A' : value.toFixed(2);
                }
                return value;
            }
            
            return defaultValue;
        }

        // Format feature names for display
        function formatFeatureName(featureName) {
            return featureName
                .replace(/_/g, ' ')
                .replace(/\b\w/g, l => l.toUpperCase());
        }

        // Display enhanced features function
        function displayEnhancedFeatures(userData) {
            const enhancedSection = document.getElementById('enhancedFeaturesSection');
            if (!enhancedSection) {
                console.warn('Enhanced features section not found in DOM');
                return;
            }
            
            enhancedSection.innerHTML = '';
            
            // Add section header
            const headerDiv = document.createElement('div');
            headerDiv.innerHTML = `
                <h3 style="text-align: center; margin-bottom: 25px; color: white;">
                    🧬 Enhanced Biometric Features
                </h3>
            `;
            enhancedSection.appendChild(headerDiv);
            
            // Get signature data (latest signature or baseline)
            const signatureData = userData.enrollment?.signatures?.[0] || userData.baseline || {};
            
            // Check if we have any enhanced features
            const hasEnhancedFeatures = signatureData.enhanced_features && Object.keys(signatureData.enhanced_features).length > 0;
            
            if (!hasEnhancedFeatures) {
                // Show informative message when enhanced features aren't available
                const messageDiv = document.createElement('div');
                messageDiv.style.textAlign = 'center';
                messageDiv.style.padding = '20px';
                messageDiv.style.color = 'white';
                messageDiv.innerHTML = `
                    <p style="opacity: 0.8;">Enhanced features will appear here once signature data is collected with the new system.</p>
                    <small>Current signatures: ${userData.enrollment?.signatures?.length || 0}</small>
                `;
                enhancedSection.appendChild(messageDiv);
                return;
            }
            
            Object.entries(enhancedFeatureGroups).forEach(([groupName, config]) => {
                const groupDiv = document.createElement('div');
                groupDiv.className = 'enhanced-feature-group';
                groupDiv.style.borderLeftColor = config.color;
                
                groupDiv.innerHTML = `
                    <h4 style="color: ${config.color}; margin-bottom: 15px;">
                        ${config.icon} ${groupName}
                        <small style="font-weight: normal; opacity: 0.8; margin-left: 8px;">
                            ${config.description}
                        </small>
                    </h4>
                    <div class="feature-grid">
                        ${config.features.map(feature => {
                            const value = safeGetValue(signatureData, feature);
                            const isAvailable = value !== 'N/A';
                            return `
                                <div class="feature-item ${isAvailable ? '' : 'feature-unavailable'}">
                                    <div class="feature-value" style="color: ${config.color}">
                                        ${value}
                                    </div>
                                    <div class="feature-label">${formatFeatureName(feature)}</div>
                                </div>
                            `;
                        }).join('')}
                    </div>
                `;
                enhancedSection.appendChild(groupDiv);
            });
        }

        // Handle enhanced feature display errors
        function handleEnhancedFeatureError(error, userData) {
            console.error('Enhanced feature display error:', error);
            
            const enhancedSection = document.getElementById('enhancedFeaturesSection');
            if (enhancedSection) {
                enhancedSection.innerHTML = `
                    <div style="text-align: center; padding: 20px; color: white;">
                        <h3>🔬 Enhanced Features</h3>
                        <p style="opacity: 0.8;">Enhanced features will appear here once signature data is collected with the new system.</p>
                        <small>Current signatures: ${userData.enrollment?.signatures?.length || 0}</small>
                    </div>
                `;
            }
        }

        // Initialize the dashboard
        async function init() {
            await loadUsers();
            const userSelect = document.getElementById('userSelect');
            if (userSelect.options.length > 0) {
                userSelect.selectedIndex = 0;
                await loadUserData(userSelect.value);
            }
        }

        // Load available users
        async function loadUsers() {
            try {
                const response = await fetch(`${API_URL}/users`);
                const users = await response.json();
                
                const userSelect = document.getElementById('userSelect');
                userSelect.innerHTML = '';
                
                users.forEach(user => {
                    const option = document.createElement('option');
                    option.value = user.username;
                    option.textContent = user.username;
                    userSelect.appendChild(option);
                });
                
                userSelect.addEventListener('change', (e) => {
                    loadUserData(e.target.value);
                });
            } catch (error) {
                console.error('Error loading users:', error);
                // Fallback to default users
                const userSelect = document.getElementById('userSelect');
                userSelect.innerHTML = `
                    <option value="testuser">testuser</option>
                    <option value="demo">demo</option>
                    <option value="admin">admin</option>
                `;
                userSelect.addEventListener('change', (e) => {
                    loadUserData(e.target.value);
                });
            }
        }

        // Load user data from API
        async function loadUserData(username) {
            if (!username) return;
            
            currentUser = username;
            
            // Show loading state
            document.getElementById('dataTab').innerHTML = '<div class="loading">Loading data...</div>';
            document.getElementById('imagesTab').innerHTML = '<div class="loading">Loading images...</div>';
            document.getElementById('rawTab').innerHTML = '<div class="loading">Loading raw data...</div>';
            
            try {
                const response = await fetch(`${API_URL}/api/user/${username}/detailed-analysis`);
                if (!response.ok) {
                    throw new Error(`HTTP error! status: ${response.status}`);
                }
                
                currentData = await response.json();
                
                // Render all tabs
                renderDataTab();
                renderImagesTab();
                renderRawTab();
<<<<<<< HEAD
                
                // Display enhanced features
                try {
                    displayEnhancedFeatures(currentData);
                } catch (error) {
                    handleEnhancedFeatureError(error, currentData);
                }
=======
>>>>>>> c3a49063
            } catch (error) {
                console.error('Error loading user data:', error);
                document.getElementById('dataTab').innerHTML = `
                    <div class="error">
                        Error loading data for user "${username}": ${error.message}
                    </div>
                `;
                document.getElementById('imagesTab').innerHTML = `
                    <div class="error">
                        Error loading data for user "${username}": ${error.message}
                    </div>
                `;
                document.getElementById('rawTab').innerHTML = `
                    <div class="error">
                        Error loading data for user "${username}": ${error.message}
                    </div>
                `;
            }
        }

        // Format metric value with baseline comparison
        function formatMetricValue(value, baseline, showPercentage = true) {
            if (value === null || value === undefined || baseline === null || baseline === undefined) {
                return 'N/A';
            }
            
            const percentage = Math.round((value / baseline) * 100);
            if (showPercentage) {
                return `${value}/${baseline} (${percentage}%)`;
            }
            return `${value}`;
        }

        // Format percentage value
        function formatPercentage(value) {
            if (value === null || value === undefined) return 'N/A';
            return `${Math.round(value)}%`;
        }

        // Format timestamp
        function formatTimestamp(timestamp) {
            const date = new Date(timestamp);
            return date.toLocaleString('en-US', {
                month: 'numeric',
                day: 'numeric',
                year: 'numeric',
                hour: 'numeric',
                minute: '2-digit',
                second: '2-digit',
                hour12: true
            });
        }

        // Render the Data tab
        function renderDataTab() {
            if (!currentData) return;
            
            const { baseline, authAttempts } = currentData;
            const attempts = authAttempts || [];
            
            let html = `
                <!-- Baseline Section -->
                <div class="baseline-section">
                    <div class="baseline-title">📊 Baseline Reference (Enrollment + Verified Attempts)</div>
                    <div class="baseline-grid">
                        <div class="baseline-group">
                            <div class="group-title">Core Metrics</div>
                            <div class="metric-item">
                                <span>Stroke Count:</span>
                                <span>${baseline.stroke_count?.toFixed(1) || 'N/A'} avg</span>
                            </div>
                            <div class="metric-item">
                                <span>Total Points:</span>
                                <span>${baseline.total_points?.toFixed(1) || 'N/A'} avg</span>
                            </div>
                            <div class="metric-item">
                                <span>Duration (ms):</span>
                                <span>${baseline.total_duration_ms ? Math.round(baseline.total_duration_ms).toLocaleString() : 'N/A'} avg</span>
                            </div>
                            <div class="metric-item">
                                <span>Avg Velocity:</span>
                                <span>${baseline.avg_velocity?.toFixed(3) || 'N/A'} avg</span>
                            </div>
                            <div class="metric-item">
                                <span>Max Velocity:</span>
                                <span>${baseline.max_velocity?.toFixed(3) || 'N/A'} avg</span>
                            </div>
                            <div class="metric-item">
                                <span>Velocity Std:</span>
                                <span>${baseline.velocity_std?.toFixed(3) || 'N/A'} avg</span>
                            </div>
                        </div>
                        
                        <div class="baseline-group">
                            <div class="group-title">Shape Metrics</div>
                            <div class="metric-item">
                                <span>Width:</span>
                                <span>${baseline.width ? Math.round(baseline.width) : 'N/A'} avg</span>
                            </div>
                            <div class="metric-item">
                                <span>Height:</span>
                                <span>${baseline.height ? Math.round(baseline.height) : 'N/A'} avg</span>
                            </div>
                            <div class="metric-item">
                                <span>Area:</span>
                                <span>${baseline.area ? Math.round(baseline.area).toLocaleString() : 'N/A'} avg</span>
                            </div>
                            <div class="metric-item">
                                <span>Aspect Ratio:</span>
                                <span>${baseline.aspect_ratio?.toFixed(2) || 'N/A'} avg</span>
                            </div>
                            <div class="metric-item">
                                <span>Center X:</span>
                                <span>${baseline.center_x ? Math.round(baseline.center_x) : 'N/A'} avg</span>
                            </div>
                            <div class="metric-item">
                                <span>Center Y:</span>
                                <span>${baseline.center_y ? Math.round(baseline.center_y) : 'N/A'} avg</span>
                            </div>
                        </div>

                        <div class="baseline-group">
                            <div class="group-title">Shapes</div>
                            <div class="metric-item">
                                <span>Circle Roundness:</span>
                                <span>${baseline.circle_roundness ? formatPercentage(baseline.circle_roundness) + ' avg' : 'N/A'}</span>
                            </div>
                            <div class="metric-item">
                                <span>Square Corners:</span>
                                <span>${baseline.square_corner_accuracy ? formatPercentage(baseline.square_corner_accuracy) + ' avg' : 'N/A'}</span>
                            </div>
                            <div class="metric-item">
                                <span>Triangle Closure:</span>
                                <span>${baseline.triangle_closure ? formatPercentage(baseline.triangle_closure) + ' avg' : 'N/A'}</span>
                            </div>
                        </div>

                        <div class="baseline-group">
                            <div class="group-title">Drawings</div>
                            <div class="metric-item">
                                <span>Face Features:</span>
                                <span>${baseline.face_score ? formatPercentage(baseline.face_score) + ' avg' : 'N/A'}</span>
                            </div>
                            <div class="metric-item">
                                <span>Star Points:</span>
                                <span>${baseline.star_score ? formatPercentage(baseline.star_score) + ' avg' : 'N/A'}</span>
                            </div>
                            <div class="metric-item">
                                <span>House Structure:</span>
                                <span>${baseline.house_score ? formatPercentage(baseline.house_score) + ' avg' : 'N/A'}</span>
                            </div>
                            <div class="metric-item">
                                <span>Connect Dots:</span>
                                <span>${baseline.connect_dots_score ? formatPercentage(baseline.connect_dots_score) + ' avg' : 'N/A'}</span>
                            </div>
                        </div>

                        <div class="baseline-group">
                            <div class="group-title">Additional Metrics</div>
                            <div class="metric-item">
                                <span>Stroke Length Avg:</span>
                                <span>${baseline.avg_stroke_length?.toFixed(1) || 'N/A'} avg</span>
                            </div>
                            <div class="metric-item">
                                <span>Stroke Length Std:</span>
                                <span>${baseline.length_variation?.toFixed(1) || 'N/A'} avg</span>
                            </div>
                            <div class="metric-item">
                                <span>Pressure Avg:</span>
                                <span>${baseline.avg_pressure?.toFixed(3) || 'N/A'} avg</span>
                            </div>
                            <div class="metric-item">
                                <span>Pause Count:</span>
                                <span>${baseline.pause_count?.toFixed(1) || 'N/A'} avg</span>
                            </div>
                            <div class="metric-item">
                                <span>Direction Changes:</span>
                                <span>${baseline.direction_changes?.toFixed(1) || 'N/A'} avg</span>
                            </div>
                        </div>
                    </div>
                </div>

                <!-- Enhanced Biometric Features Section -->
                <div id="enhancedFeaturesSection" class="dashboard-section">
                    <!-- Enhanced features will be populated by JavaScript -->
                </div>

                <!-- Authentication Attempts -->
                <div class="auth-attempts">
            `;
            
            // Render each attempt
            attempts.forEach((attempt, index) => {
                const attemptNumber = attempts.length - index;
                const status = attempt.authentication_result === 'success' ? 'PASSED' : 'FAILED';
                const statusClass = attempt.authentication_result === 'success' ? 'status-passed' : 'status-failed';
                
                html += `
                    <div class="attempt-card">
                        <div class="attempt-header">
                            <div class="attempt-info">
                                <div class="attempt-title">Attempt #${attemptNumber}</div>
                                <div class="attempt-meta">${formatTimestamp(attempt.timestamp)} • ${attempt.device_type || 'Unknown'} • ${attempt.browser || 'Unknown'}</div>
                            </div>
                            <div class="attempt-result">
                                <span class="${statusClass}">${status}</span>
                                <span>${formatPercentage(attempt.signature_score)}</span>
                            </div>
                        </div>
                        
                        <div class="attempt-data">
                            <div class="data-group">
                                <div class="data-group-title">Core Metrics</div>
                                <div class="data-metric">
                                    <span class="metric-name">Stroke Count:</span>
                                    <span class="metric-value">${formatMetricValue(attempt.stroke_count, baseline.stroke_count)}</span>
                                </div>
                                <div class="data-metric">
                                    <span class="metric-name">Total Points:</span>
                                    <span class="metric-value">${formatMetricValue(attempt.total_points, baseline.total_points)}</span>
                                </div>
                                <div class="data-metric">
                                    <span class="metric-name">Duration (ms):</span>
                                    <span class="metric-value">${formatMetricValue(Math.round(attempt.total_duration_ms), baseline.total_duration_ms ? Math.round(baseline.total_duration_ms) : null)}</span>
                                </div>
                                <div class="data-metric">
                                    <span class="metric-name">Avg Velocity:</span>
                                    <span class="metric-value">${formatMetricValue(attempt.avg_velocity?.toFixed(3), baseline.avg_velocity?.toFixed(3))}</span>
                                </div>
                                <div class="data-metric">
                                    <span class="metric-name">Max Velocity:</span>
                                    <span class="metric-value">${formatMetricValue(attempt.max_velocity?.toFixed(3), baseline.max_velocity?.toFixed(3))}</span>
                                </div>
                                <div class="data-metric">
                                    <span class="metric-name">Velocity Std:</span>
                                    <span class="metric-value">${formatMetricValue(attempt.velocity_std?.toFixed(3), baseline.velocity_std?.toFixed(3))}</span>
                                </div>
                            </div>

                            <div class="data-group">
                                <div class="data-group-title">Shape Analysis</div>
                                <div class="data-metric">
                                    <span class="metric-name">Width:</span>
                                    <span class="metric-value">${formatMetricValue(Math.round(attempt.width), Math.round(baseline.width))}</span>
                                </div>
                                <div class="data-metric">
                                    <span class="metric-name">Height:</span>
                                    <span class="metric-value">${formatMetricValue(Math.round(attempt.height), Math.round(baseline.height))}</span>
                                </div>
                                <div class="data-metric">
                                    <span class="metric-name">Area:</span>
                                    <span class="metric-value">${formatMetricValue(Math.round(attempt.area), Math.round(baseline.area))}</span>
                                </div>
                                <div class="data-metric">
                                    <span class="metric-name">Aspect Ratio:</span>
                                    <span class="metric-value">${formatMetricValue(attempt.aspect_ratio?.toFixed(2), baseline.aspect_ratio?.toFixed(2))}</span>
                                </div>
                                <div class="data-metric">
                                    <span class="metric-name">Center X:</span>
                                    <span class="metric-value">${formatMetricValue(Math.round(attempt.center_x), baseline.center_x ? Math.round(baseline.center_x) : null)}</span>
                                </div>
                                <div class="data-metric">
                                    <span class="metric-name">Center Y:</span>
                                    <span class="metric-value">${formatMetricValue(Math.round(attempt.center_y), baseline.center_y ? Math.round(baseline.center_y) : null)}</span>
                                </div>
                            </div>

                            <div class="data-group">
                                <div class="data-group-title">Shapes Performance</div>
                                <div class="data-metric">
                                    <span class="metric-name">Circle Score:</span>
                                    <span class="metric-value">${formatPercentage(attempt.shape_scores?.circle)} (Roundness: ${formatMetricValue(attempt.circle_roundness, baseline.circle_roundness, false)}%)</span>
                                </div>
                                <div class="data-metric">
                                    <span class="metric-name">Square Score:</span>
                                    <span class="metric-value">${formatPercentage(attempt.shape_scores?.square)} (Corners: ${formatMetricValue(attempt.square_corner_accuracy, baseline.square_corner_accuracy, false)}%)</span>
                                </div>
                                <div class="data-metric">
                                    <span class="metric-name">Triangle Score:</span>
                                    <span class="metric-value">${formatPercentage(attempt.shape_scores?.triangle)} (Closure: ${formatMetricValue(attempt.triangle_closure, baseline.triangle_closure, false)}%)</span>
                                </div>
                            </div>

                            <div class="data-group">
                                <div class="data-group-title">Drawings Performance</div>
                                <div class="data-metric">
                                    <span class="metric-name">Face Score:</span>
                                    <span class="metric-value">${formatPercentage(attempt.drawing_scores?.face)}</span>
                                </div>
                                <div class="data-metric">
                                    <span class="metric-name">Star Score:</span>
                                    <span class="metric-value">${formatPercentage(attempt.drawing_scores?.star)}</span>
                                </div>
                                <div class="data-metric">
                                    <span class="metric-name">House Score:</span>
                                    <span class="metric-value">${attempt.drawing_scores?.house !== null && attempt.drawing_scores?.house !== undefined ? formatPercentage(attempt.drawing_scores.house) : 'N/A'}</span>
                                </div>
                                <div class="data-metric">
                                    <span class="metric-name">Connect Dots:</span>
                                    <span class="metric-value">${attempt.drawing_scores?.connect_dots !== null && attempt.drawing_scores?.connect_dots !== undefined ? formatPercentage(attempt.drawing_scores.connect_dots) : 'N/A'}</span>
                                </div>
                            </div>

                            <div class="data-group">
                                <div class="data-group-title">Additional Metrics</div>
                                <div class="data-metric">
                                    <span class="metric-name">Stroke Length Avg:</span>
                                    <span class="metric-value">${formatMetricValue(attempt.avg_stroke_length?.toFixed(1), baseline.avg_stroke_length?.toFixed(1))}</span>
                                </div>
                                <div class="data-metric">
                                    <span class="metric-name">Stroke Length Std:</span>
                                    <span class="metric-value">${formatMetricValue(attempt.length_variation?.toFixed(1), baseline.length_variation?.toFixed(1))}</span>
                                </div>
                                <div class="data-metric">
                                    <span class="metric-name">Pressure Avg:</span>
                                    <span class="metric-value">${formatMetricValue(attempt.avg_pressure?.toFixed(3), baseline.avg_pressure?.toFixed(3))}</span>
                                </div>
                                <div class="data-metric">
                                    <span class="metric-name">Pause Count:</span>
                                    <span class="metric-value">${formatMetricValue(attempt.pause_count, baseline.pause_count)}</span>
                                </div>
                                <div class="data-metric">
                                    <span class="metric-name">Direction Changes:</span>
                                    <span class="metric-value">${formatMetricValue(attempt.direction_changes, baseline.direction_changes)}</span>
                                </div>
                            </div>

                            <div class="data-group">
                                <div class="data-group-title">Device & Context</div>
                                <div class="data-metric">
                                    <span class="metric-name">Device Type:</span>
                                    <span class="metric-value">${attempt.device_type || 'Unknown'}</span>
                                </div>
                                <div class="data-metric">
                                    <span class="metric-name">Browser:</span>
                                    <span class="metric-value">${attempt.browser || 'Unknown'}</span>
                                </div>
                                <div class="data-metric">
                                    <span class="metric-name">Input Method:</span>
                                    <span class="metric-value">${attempt.input_method || 'Unknown'}</span>
                                </div>
                                <div class="data-metric">
                                    <span class="metric-name">Canvas Coverage:</span>
                                    <span class="metric-value">${formatPercentage(attempt.canvas_coverage)}</span>
                                </div>
                            </div>
                        </div>
                    </div>
                `;
            });
            
            html += '</div>';
            document.getElementById('dataTab').innerHTML = html;
        }

        // Draw strokes on canvas
        function drawStrokesOnCanvas(canvas, strokeData) {
            if (!strokeData || !Array.isArray(strokeData)) return;
            
            const ctx = canvas.getContext('2d');
            ctx.clearRect(0, 0, canvas.width, canvas.height);
            
            // Find bounds
            let minX = Infinity, minY = Infinity, maxX = -Infinity, maxY = -Infinity;
            strokeData.forEach(stroke => {
                stroke.points.forEach(point => {
                    minX = Math.min(minX, point.x);
                    minY = Math.min(minY, point.y);
                    maxX = Math.max(maxX, point.x);
                    maxY = Math.max(maxY, point.y);
                });
            });
            
            // Calculate scale to fit canvas
            const padding = 10;
            const scaleX = (canvas.width - 2 * padding) / (maxX - minX || 1);
            const scaleY = (canvas.height - 2 * padding) / (maxY - minY || 1);
            const scale = Math.min(scaleX, scaleY);
            
            // Center the drawing
            const offsetX = (canvas.width - (maxX - minX) * scale) / 2;
            const offsetY = (canvas.height - (maxY - minY) * scale) / 2;
            
            // Draw strokes
            ctx.strokeStyle = '#333';
            ctx.lineWidth = 2;
            ctx.lineCap = 'round';
            ctx.lineJoin = 'round';
            
            strokeData.forEach(stroke => {
                if (stroke.points.length < 2) return;
                
                ctx.beginPath();
                stroke.points.forEach((point, index) => {
                    const x = (point.x - minX) * scale + offsetX;
                    const y = (point.y - minY) * scale + offsetY;
                    
                    if (index === 0) {
                        ctx.moveTo(x, y);
                    } else {
                        ctx.lineTo(x, y);
                    }
                });
                ctx.stroke();
            });
        }

        // Render the Images tab
        function renderImagesTab() {
            if (!currentData) return;
            
            const { enrollment } = currentData;
            
            let html = `
                <div class="images-layout">
                    <!-- Baseline Images -->
                    <div class="baseline-images">
                        <div class="baseline-images-title">🎯 Enrollment Images</div>
            `;
            
            // Enrollment signatures
            if (enrollment.signatures && enrollment.signatures.length > 0) {
                html += `
                    <div class="image-group">
                        <div class="image-group-title">Signatures (${enrollment.signatures.length} enrollment samples)</div>
                        <div class="image-grid">
                `;
                
                enrollment.signatures.forEach((sig, index) => {
                    html += `
                        <div class="image-item">
                            <canvas class="image-canvas" id="enrollment-sig-${index}"></canvas>
                            <div class="image-label">Signature ${index + 1}</div>
                        </div>
                    `;
                });
                
                html += `
                        </div>
                    </div>
                `;
            }
            
            // Enrollment shapes
            if (enrollment.shapes && enrollment.shapes.length > 0) {
                html += `
                    <div class="image-group">
                        <div class="image-group-title">Shapes</div>
                        <div class="image-grid">
                `;
                
                enrollment.shapes.forEach((shape, index) => {
                    html += `
                        <div class="image-item">
                            <canvas class="image-canvas" id="enrollment-shape-${index}"></canvas>
                            <div class="image-label">${shape.shape_type.charAt(0).toUpperCase() + shape.shape_type.slice(1)}</div>
                        </div>
                    `;
                });
                
                html += `
                        </div>
                    </div>
                `;
            }
            
            // Enrollment drawings
            if (enrollment.drawings && enrollment.drawings.length > 0) {
                html += `
                    <div class="image-group">
                        <div class="image-group-title">Drawings</div>
                        <div class="image-grid">
                `;
                
                enrollment.drawings.forEach((drawing, index) => {
                    html += `
                        <div class="image-item">
                            <canvas class="image-canvas" id="enrollment-drawing-${index}"></canvas>
                            <div class="image-label">${drawing.drawing_type.split('_').map(w => w.charAt(0).toUpperCase() + w.slice(1)).join(' ')}</div>
                        </div>
                    `;
                });
                
                html += `
                        </div>
                    </div>
                `;
            }
            
            html += `
                    </div>

                    <!-- Authentication Attempt Images -->
                    <div class="auth-images">
                        <div class="auth-images-title">📋 Authentication Attempts</div>
            `;
            
            // Attempt images
            // The original code had a loop for authAttempts, but the new HTML structure
            // for the images tab is different. This part of the script needs to be
            // updated to reflect the new HTML structure.
            // For now, we'll just show a placeholder or remove if not directly applicable.
            // Given the new HTML structure, the attempt images are now part of the
            // enrollment data or a separate section if needed.
            // For simplicity, we'll remove the attempt image rendering as it's not
            // directly tied to the enrollment data in the new HTML structure.
            // If the intent was to show attempts, the HTML structure would need to be
            // changed to include a separate section for attempts.
            // For now, we'll just render the enrollment images.
            
            html += `
                    </div>
                </div>
            `;
            
            document.getElementById('imagesTab').innerHTML = html;
            
            // Draw all canvases after DOM update
            setTimeout(() => {
                // Draw enrollment images
                if (enrollment) {
                    // Signatures
                    if (enrollment.signatures) {
                        enrollment.signatures.forEach((sig, index) => {
                            const canvas = document.getElementById(`enrollment-sig-${index}`);
                            if (canvas) {
                                // Handle different signature data formats
                                if (typeof sig.signature_data === 'string' && sig.signature_data.startsWith('data:image')) {
                                    // Base64 image
                                    const img = new Image();
                                    img.onload = () => {
                                        const ctx = canvas.getContext('2d');
                                        ctx.clearRect(0, 0, canvas.width, canvas.height);
                                        ctx.drawImage(img, 0, 0, canvas.width, canvas.height);
                                    };
                                    img.src = sig.signature_data;
                                } else {
                                    // Stroke data
                                    drawStrokesOnCanvas(canvas, sig.signature_data);
                                }
                            }
                        });
                    }
                    
                    // Shapes
                    if (enrollment.shapes) {
                        enrollment.shapes.forEach((shape, index) => {
                            const canvas = document.getElementById(`enrollment-shape-${index}`);
                            if (canvas) {
                                if (typeof shape.shape_data === 'string' && shape.shape_data.startsWith('data:image')) {
                                    // Base64 image
                                    const img = new Image();
                                    img.onload = () => {
                                        const ctx = canvas.getContext('2d');
                                        ctx.clearRect(0, 0, canvas.width, canvas.height);
                                        ctx.drawImage(img, 0, 0, canvas.width, canvas.height);
                                    };
                                    img.src = shape.shape_data;
                                } else {
                                    // Stroke data
                                    drawStrokesOnCanvas(canvas, shape.shape_data);
                                }
                            }
                        });
                    }
                    
                    // Drawings
                    if (enrollment.drawings) {
                        enrollment.drawings.forEach((drawing, index) => {
                            const canvas = document.getElementById(`enrollment-drawing-${index}`);
                            if (canvas) {
                                if (typeof drawing.drawing_data === 'string' && drawing.drawing_data.startsWith('data:image')) {
                                    // Base64 image
                                    const img = new Image();
                                    img.onload = () => {
                                        const ctx = canvas.getContext('2d');
                                        ctx.clearRect(0, 0, canvas.width, canvas.height);
                                        ctx.drawImage(img, 0, 0, canvas.width, canvas.height);
                                    };
                                    img.src = drawing.drawing_data;
                                } else {
                                    // Stroke data
                                    drawStrokesOnCanvas(canvas, drawing.drawing_data);
                                }
                            }
                        });
                    }
                }
            }, 100);
        }

        // Render the Raw tab
        function renderRawTab() {
            if (!currentData) return;
            
            // Create sections for enrollment data and authentication attempts
            const enrollmentData = {
                baseline: currentData.baseline,
                enrollment: currentData.enrollment
            };
            
            const authAttemptsData = {
                attempts: currentData.authAttempts,
                attemptCount: currentData.authAttempts ? currentData.authAttempts.length : 0
            };
            
            const html = `
                <div class="raw-section">
                    <h2 class="raw-section-title">📋 Enrollment Data</h2>
                    <div class="raw-json">
                        <pre>${JSON.stringify(enrollmentData, null, 2)}</pre>
                    </div>
                </div>
                
                <div class="raw-section">
                    <h2 class="raw-section-title">🔐 Authentication Attempts</h2>
                    <div class="raw-json">
                        <pre>${JSON.stringify(authAttemptsData, null, 2)}</pre>
                    </div>
                </div>
            `;
            
            document.getElementById('rawTab').innerHTML = html;
        }

        // Tab switching
        function switchTab(tabName) {
            // Hide all tab contents
            document.querySelectorAll('.tab-content').forEach(tab => {
                tab.classList.remove('active');
            });
            
            // Remove active class from all buttons
            document.querySelectorAll('.tab-button').forEach(btn => {
                btn.classList.remove('active');
            });
            
            // Show selected tab
            document.getElementById(tabName + 'Tab').classList.add('active');
            
            // Add active class to clicked button
            event.target.classList.add('active');
        }

        // Initialize on page load
        document.addEventListener('DOMContentLoaded', init);
    </script>
</body>
</html><|MERGE_RESOLUTION|>--- conflicted
+++ resolved
@@ -341,8 +341,7 @@
             font-size: 12px;
             line-height: 1.5;
             color: #333;
-        }
-<<<<<<< HEAD
+                }
 
         /* Enhanced Features Main Section */
         #enhancedFeaturesSection {
@@ -437,8 +436,6 @@
                 padding: 15px;
             }
         }
-=======
->>>>>>> c3a49063
     </style>
 </head>
 <body>
@@ -693,7 +690,9 @@
                 renderDataTab();
                 renderImagesTab();
                 renderRawTab();
-<<<<<<< HEAD
+                renderDataTab();
+                renderImagesTab();
+                renderRawTab();
                 
                 // Display enhanced features
                 try {
@@ -701,8 +700,6 @@
                 } catch (error) {
                     handleEnhancedFeatureError(error, currentData);
                 }
-=======
->>>>>>> c3a49063
             } catch (error) {
                 console.error('Error loading user data:', error);
                 document.getElementById('dataTab').innerHTML = `
